"""
This module provides functions for parallel execution of loops and function
mappings, using the builtin Python module multiprocessing or the loky parallel
execution library.
"""
__all__ = ['parallel_map', 'serial_map', 'loky_pmap']

import multiprocessing
import os
import sys
import time
import threading
import concurrent.futures
from qutip.ui.progressbar import progress_bars
from qutip.settings import available_cpu_count

if sys.platform == 'darwin':
    mp_context = multiprocessing.get_context('fork')
elif sys.platform == 'linux':
    # forkserver would handle threads better, but is much slower at starting
    # the executor and spawning tasks
    mp_context = multiprocessing.get_context('fork')
else:
    mp_context = multiprocessing.get_context()


default_map_kw = {
    'timeout': threading.TIMEOUT_MAX,
    'num_cpus': available_cpu_count(),
    'fail_fast': True,
}


def _read_map_kw(options):
    options = options or {}
    map_kw = default_map_kw.copy()
    map_kw.update({k: v for k, v in options.items() if v is not None})
    return map_kw


class MapExceptions(Exception):
    def __init__(self, msg, errors, results):
        super().__init__(msg, errors, results)
        self.errors = errors
        self.results = results


def serial_map(task, values, task_args=None, task_kwargs=None,
               reduce_func=None, map_kw=None,
               progress_bar=None, progress_bar_kwargs={}):
    """
    Serial mapping function with the same call signature as parallel_map, for
    easy switching between serial and parallel execution. This
    is functionally equivalent to::

        result = [task(value, *task_args, **task_kwargs) for value in values]

    This function work as a drop-in replacement of :func:`parallel_map`.

    Parameters
    ----------
    task : a Python function
        The function that is to be called for each value in ``task_vec``.
    values : array / list
        The list or array of values for which the ``task`` function is to be
        evaluated.
    task_args : list, optional
        The optional additional argument to the ``task`` function.
    task_kwargs : dictionary, optional
        The optional additional keyword argument to the ``task`` function.
    reduce_func : func, optional
        If provided, it will be called with the output of each tasks instead of
        storing a them in a list. It should return None or a number.
        When returning a number, it represent the estimation of the number of
        task left. On a return <= 0, the map will end early.
    progress_bar : str, optional
        Progress bar options's string for showing progress.
    progress_bar_kwargs : dict, optional
        Options for the progress bar.
    map_kw: dict, optional
        Dictionary containing:
        - timeout: float, Maximum time (sec) for the whole map.
        - fail_fast: bool, Raise an error at the first.

    Returns
    -------
    result : list
        The result list contains the value of
        ``task(value, *task_args, **task_kwargs)`` for each
        value in ``values``. If a ``reduce_func`` is provided, and empty list
        will be returned.

    """
    if task_args is None:
        task_args = ()
    if task_kwargs is None:
        task_kwargs = {}
    map_kw = _read_map_kw(map_kw)
    remaining_ntraj = None
    progress_bar = progress_bars[progress_bar](
        len(values), **progress_bar_kwargs
    )
    end_time = map_kw['timeout'] + time.time()
    results = None
    if reduce_func is None:
        results = [None] * len(values)
    errors = {}
    for n, value in enumerate(values):
        if time.time() > end_time:
            break
        progress_bar.update()
        try:
            result = task(value, *task_args, **task_kwargs)
        except Exception as err:
            if map_kw["fail_fast"]:
                raise err
            else:
                errors[n] = err
        else:
            if reduce_func is not None:
                remaining_ntraj = reduce_func(result)
            else:
                results[n] = result
        if remaining_ntraj is not None and remaining_ntraj <= 0:
            end_time = 0
    progress_bar.finished()

    if errors:
        raise MapExceptions(f"{len(errors)} iterations failed in serial_map",
                            errors, results)
    return results


def _generic_pmap(task, values, task_args, task_kwargs,
                  reduce_func, timeout, fail_fast,
                  progress_bar, progress_bar_kwargs,
                  setup_executor, extract_result, shutdown_executor):
    """
    Common functionality for parallel_map, loky_pmap and mpi_pmap.
    The parameters `setup_executor`, `extract_value` and `destroy_executor`
    are callback functions with the following signatures:
    
    setup_executor: () -> ProcessPoolExecutor, int
        The second return value specifies the number of workers

    extract_result: (index: int, future: Future) -> Any
        index: Corresponds to the indices of the `values` list
        future: The Future that has finished running

    shutdown_executor: (executor: ProcessPoolExecutor,
                        active_tasks: set[Future]) -> None
        executor: The ProcessPoolExecutor that was created in setup_executor
        active_tasks: A set of Futures that are currently still being executed
            (non-empty if: timeout, error, or reduce_func requesting exit)
    """

    if task_args is None:
        task_args = ()
    if task_kwargs is None:
        task_kwargs = {}
    end_time = timeout + time.time()

    progress_bar = progress_bars[progress_bar](
        len(values), **progress_bar_kwargs
    )

    errors = {}
    finished = []
    if reduce_func is not None:
        results = None

        def result_func(_, value):
            return reduce_func(value)
    else:
        results = [None] * len(values)
        result_func = results.__setitem__

    def _done_callback(future):
        if not future.cancelled():
<<<<<<< HEAD
            try:
                result = extract_result(future._i, future)
=======
            ex = future.exception()
            if isinstance(ex, KeyboardInterrupt):
                # When a keyboard interrupt happens, it is raised in the main
                # thread and in all worker threads. At this point in the code,
                # the worker threads have already returned and the main thread
                # is only waiting for the ProcessPoolExecutor to shutdown
                # before exiting. We therefore return immediately.
                return
            if isinstance(ex, Exception):
                errors[future._i] = ex
            else:
                result = future.result()
>>>>>>> 578f3487
                remaining_ntraj = result_func(future._i, result)
                if remaining_ntraj is not None and remaining_ntraj <= 0:
                    finished.append(True)
        progress_bar.update()

    os.environ['QUTIP_IN_PARALLEL'] = 'TRUE'
    try:
        executor, num_workers = setup_executor()
        with executor:
            waiting = set()
            i = 0
            aborted = False

            while i < len(values):
                # feed values to the executor, ensuring that there is at
                # most one task per worker at any moment in time so that
                # we can shutdown without waiting for greater than the time
                # taken by the longest task
                if len(waiting) >= num_workers:
                    # no space left, wait for a task to complete or
                    # the time to run out
                    timeout = max(0, end_time - time.time())
                    _done, waiting = concurrent.futures.wait(
                        waiting,
                        timeout=timeout,
                        return_when=concurrent.futures.FIRST_COMPLETED,
                    )
                if (
                    time.time() >= end_time
                    or (errors and fail_fast)
                    or finished
                ):
                    # no time left, exit the loop
                    aborted = True
                    break
                while len(waiting) < num_workers and i < len(values):
                    # space and time available, add tasks
                    value = values[i]
                    future = executor.submit(
                        task, *((value,) + task_args), **task_kwargs,
                    )
                    # small hack to avoid add_done_callback not supporting
                    # extra arguments and closures inside loops retaining
                    # a reference not a value:
                    future._i = i
                    future.add_done_callback(_done_callback)
                    waiting.add(future)
                    i += 1

            if not aborted:
                # all tasks have been submitted, timeout has not been reaches
                # -> wait for all workers to finish before shutting down
                timeout = max(0, end_time - time.time())
                _done, waiting = concurrent.futures.wait(
                    waiting,
                    timeout=timeout,
                    return_when=concurrent.futures.ALL_COMPLETED
                )
            shutdown_executor(executor, waiting)
    finally:
        os.environ['QUTIP_IN_PARALLEL'] = 'FALSE'

    progress_bar.finished()
    if errors and fail_fast:
        raise list(errors.values())[0]
    elif errors:
        raise MapExceptions(
            f"{len(errors)} iterations failed in parallel_map",
            errors, results
        )

    return results


def parallel_map(task, values, task_args=None, task_kwargs=None,
                 reduce_func=None, map_kw=None,
                 progress_bar=None, progress_bar_kwargs={}):
    """
    Parallel execution of a mapping of ``values`` to the function ``task``.
    This is functionally equivalent to::

        result = [task(value, *task_args, **task_kwargs) for value in values]

    Parameters
    ----------
    task : a Python function
        The function that is to be called for each value in ``task_vec``.
    values : array / list
        The list or array of values for which the ``task`` function is to be
        evaluated.
    task_args : list, optional
        The optional additional arguments to the ``task`` function.
    task_kwargs : dictionary, optional
        The optional additional keyword arguments to the ``task`` function.
    reduce_func : func, optional
        If provided, it will be called with the output of each task instead of
        storing them in a list. Note that the order in which results are
        passed to ``reduce_func`` is not defined. It should return None or a
        number. When returning a number, it represents the estimation of the
        number of tasks left. On a return <= 0, the map will end early.
    progress_bar : str, optional
        Progress bar options's string for showing progress.
    progress_bar_kwargs : dict, optional
        Options for the progress bar.
    map_kw: dict, optional
        Dictionary containing entry for:
        - timeout: float, Maximum time (sec) for the whole map.
        - num_cpus: int, Number of jobs to run at once.
        - fail_fast: bool, Abort at the first error.

    Returns
    -------
    result : list
        The result list contains the value of
        ``task(value, *task_args, **task_kwargs)`` for
        each value in ``values``. If a ``reduce_func`` is provided, and empty
        list will be returned.

    """

    map_kw = _read_map_kw(map_kw)
    if sys.version_info >= (3, 7):
        # ProcessPoolExecutor only supports mp_context from 3.7 onwards
        ctx_kw = {"mp_context": mp_context}
    else:
        ctx_kw = {}

    def setup_executor():
        num_workers = map_kw['num_cpus']
        executor = concurrent.futures.ProcessPoolExecutor(
            max_workers=num_workers, **ctx_kw,
        )
        return executor, num_workers
    
    def extract_result (_, future):
        return future.result()

    def shutdown_executor(executor, _):
        # Since `ProcessPoolExecutor` leaves no other option,
        # we wait for all worker processes to finish their current task
        executor.shutdown()

    return _generic_pmap(task, values, task_args, task_kwargs,
                         reduce_func, map_kw['timeout'], map_kw['fail_fast'],
                         progress_bar, progress_bar_kwargs,
                         setup_executor, extract_result, shutdown_executor)


def loky_pmap(task, values, task_args=None, task_kwargs=None,
              reduce_func=None, map_kw=None,
              progress_bar=None, progress_bar_kwargs={}):
    """
    Parallel execution of a mapping of ``values`` to the function ``task``.
    This is functionally equivalent to::

        result = [task(value, *task_args, **task_kwargs) for value in values]

    Use the loky module instead of multiprocessing.

    Parameters
    ----------
    task : a Python function
        The function that is to be called for each value in ``task_vec``.
    values : array / list
        The list or array of values for which the ``task`` function is to be
        evaluated.
    task_args : list, optional
        The optional additional arguments to the ``task`` function.
    task_kwargs : dictionary, optional
        The optional additional keyword arguments to the ``task`` function.
    reduce_func : func, optional
        If provided, it will be called with the output of each task instead of
        storing them in a list. Note that the order in which results are
        passed to ``reduce_func`` is not defined. It should return None or a
        number. When returning a number, it represents the estimation of the
        number of tasks left. On a return <= 0, the map will end early.
    progress_bar : str, optional
        Progress bar options's string for showing progress.
    progress_bar_kwargs : dict, optional
        Options for the progress bar.
    map_kw: dict, optional
        Dictionary containing entry for:
        - timeout: float, Maximum time (sec) for the whole map.
        - num_cpus: int, Number of jobs to run at once.
        - fail_fast: bool, Abort at the first error.

    Returns
    -------
    result : list
        The result list contains the value of
        ``task(value, *task_args, **task_kwargs)`` for
        each value in ``values``. If a ``reduce_func`` is provided, and empty
        list will be returned.

    """

    from loky import get_reusable_executor
    from loky.process_executor import ShutdownExecutorError
    map_kw = _read_map_kw(map_kw)

    def setup_executor():
        num_workers = map_kw['num_cpus']
        executor = get_reusable_executor(max_workers=num_workers)
        return executor, num_workers
    
    def extract_result (_, future: concurrent.futures.Future):
        if isinstance(future.exception(), ShutdownExecutorError):
            # Task was aborted due to timeout etc
            return None
        return future.result()

    def shutdown_executor(executor, active_tasks):
        # If there are still tasks running, we kill all workers in  order to
        # return immediately. Otherwise, `kill_workers` is set to False so
        # that the worker threads can be reused in subsequent loky_pmap calls.
        executor.shutdown(kill_workers=(len(active_tasks) > 0))

    return _generic_pmap(task, values, task_args, task_kwargs,
                         reduce_func, map_kw['timeout'], map_kw['fail_fast'],
                         progress_bar, progress_bar_kwargs,
                         setup_executor, extract_result, shutdown_executor)


def mpi_pmap(task, values, task_args=None, task_kwargs=None,
             reduce_func=None, map_kw=None,
             progress_bar=None, progress_bar_kwargs={}):
    """
    Parallel execution of a mapping of ``values`` to the function ``task``.
    This is functionally equivalent to::

        result = [task(value, *task_args, **task_kwargs) for value in values]

    Uses the mpi4py module to execute the tasks asynchronously with MPI
    processes. For more information, consult the documentation of mpi4py and
    the mpi4py.MPIPoolExecutor class.

    Parameters
    ----------
    task : a Python function
        The function that is to be called for each value in ``task_vec``.
    values : array / list
        The list or array of values for which the ``task`` function is to be
        evaluated.
    task_args : list, optional
        The optional additional arguments to the ``task`` function.
    task_kwargs : dictionary, optional
        The optional additional keyword arguments to the ``task`` function.
    reduce_func : func, optional
        If provided, it will be called with the output of each task instead of
        storing them in a list. Note that the order in which results are
        passed to ``reduce_func`` is not defined. It should return None or a
        number. When returning a number, it represents the estimation of the
        number of tasks left. On a return <= 0, the map will end early.
    progress_bar : str, optional
        Progress bar options's string for showing progress.
    progress_bar_kwargs : dict, optional
        Options for the progress bar.
    map_kw: dict, optional
        Dictionary containing entry for:
        - timeout: float, Maximum time (sec) for the whole map.
        - num_cpus: int, Number of jobs to run at once.
        - fail_fast: bool, Abort at the first error.
        All remaining entries of map_kw will be passed to the
        mpi4py.MPIPoolExecutor constructor.

    Returns
    -------
    result : list
        The result list contains the value of
        ``task(value, *task_args, **task_kwargs)`` for
        each value in ``values``. If a ``reduce_func`` is provided, and empty
        list will be returned.

    """

    from mpi4py.futures import MPIPoolExecutor
    map_kw = _read_map_kw(map_kw)
    timeout = map_kw.pop('timeout')
    num_workers = map_kw.pop('num_cpus')
    fail_fast = map_kw.pop('fail_fast')

    def setup_executor():
        executor = MPIPoolExecutor(max_workers=num_workers, **map_kw)
        return executor, num_workers
    
    def extract_result (_, future):
        return future.result()

    def shutdown_executor(executor, _):
        executor.shutdown()

    return _generic_pmap(task, values, task_args, task_kwargs,
                         reduce_func, timeout, fail_fast,
                         progress_bar, progress_bar_kwargs,
                         setup_executor, extract_result, shutdown_executor)



_get_map = {
    "parallel_map": parallel_map,
    "parallel": parallel_map,
    "serial_map": serial_map,
    "serial": serial_map,
    "loky": loky_pmap,
    "mpi": mpi_pmap
}<|MERGE_RESOLUTION|>--- conflicted
+++ resolved
@@ -177,10 +177,6 @@
 
     def _done_callback(future):
         if not future.cancelled():
-<<<<<<< HEAD
-            try:
-                result = extract_result(future._i, future)
-=======
             ex = future.exception()
             if isinstance(ex, KeyboardInterrupt):
                 # When a keyboard interrupt happens, it is raised in the main
@@ -193,7 +189,6 @@
                 errors[future._i] = ex
             else:
                 result = future.result()
->>>>>>> 578f3487
                 remaining_ntraj = result_func(future._i, result)
                 if remaining_ntraj is not None and remaining_ntraj <= 0:
                     finished.append(True)
