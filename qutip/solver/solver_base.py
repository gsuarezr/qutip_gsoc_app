--- conflicted
+++ resolved
@@ -143,16 +143,6 @@
         _data0 = self._prepare_state(state0)
         self._integrator.set_state(tlist[0], _data0)
         self._argument(args)
-<<<<<<< HEAD
-        self.stats["preparation time"] += time() - _time_start
-
-        results = self.resultclass(
-            e_ops,
-            self.options.results,
-            tlist,
-            self._restore_state(_data0, copy=False)
-        )
-=======
         stats = self._initialize_stats()
         results = self.resultclass(
             e_ops, self.options.results,
@@ -161,7 +151,6 @@
         results.add(tlist[0], self._restore_state(_data0, copy=False))
         stats['preparation time'] += time() - _time_start
 
->>>>>>> 781d58c9
         progress_bar = progess_bars[self.options['progress_bar']]()
         progress_bar.start(len(tlist)-1, **self.options['progress_kwargs'])
         for t, state in self._integrator.run(tlist):
@@ -171,14 +160,7 @@
 
         stats['run time'] = progress_bar.total_time()
         # TODO: It would be nice if integrator could give evolution statistics
-<<<<<<< HEAD
-        # self.stats.update(_integrator.stats)
-        results.stats.update(self.stats)
-        results.stats["solver"] = self.name
-        results.stats["method"] = self._integrator.name
-=======
         # stats.update(_integrator.stats)
->>>>>>> 781d58c9
         return results
 
     def start(self, state0, t0):
