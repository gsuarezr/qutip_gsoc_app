--- conflicted
+++ resolved
@@ -321,14 +321,9 @@
         - num_cpus : NoneType, int, [None]
           Number of cpus to use when running in parallel. ``None`` detect the
           number of available cpus.
-<<<<<<< HEAD
-        - dt : float [0.001~0.0001]
+        - dt : float [0.001 ~ 0.0001]
           The finite steps lenght for the Stochastic integration method.
           Default change depending on the integrator.
-=======
-        - dt : float [0.001]
-          The finite steps length for the Stochastic integration method.
->>>>>>> f4237b81
 
         Other options could be supported depending on the integration method,
         see `SIntegrator <./classes.html#classes-sode>`_.
