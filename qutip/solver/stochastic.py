__all__ = ["smesolve", "SMESolver", "ssesolve", "SSESolver"]

from .sode.ssystem import StochasticOpenSystem, StochasticClosedSystem
from .result import MultiTrajResult, Result, ExpectOp
from .multitraj import MultiTrajSolver
from .. import Qobj, QobjEvo
import numpy as np
from functools import partial
from .solver_base import _solver_deprecation
from ._feedback import _QobjFeedback, _DataFeedback, _WeinerFeedback


class StochasticTrajResult(Result):
    def _post_init(self, m_ops=(), dw_factor=(), heterodyne=False):
        super()._post_init()
        self.noise = []
        self.heterodyne = heterodyne
        if self.options["store_measurement"]:
            self.m_ops = []
            self.m_expect = []
            self.dW_factor = dw_factor
            for op in m_ops:
                f = self._e_op_func(op)
                self.m_expect.append([])
                self.m_ops.append(ExpectOp(op, f, self.m_expect[-1].append))
                self.add_processor(self.m_ops[-1]._store)

    def add(self, t, state, noise):
        super().add(t, state)
        if noise is not None:
            self.noise.append(noise)

    @property
    def wiener_process(self):
        """
        Wiener processes for each stochastic collapse operators.

        The output shape is
            (len(sc_ops), len(tlist))
        for homodyne detection, and
            (len(sc_ops), 2, len(tlist))
        for heterodyne detection.
        """
        W = np.zeros(
            (self.noise[0].shape[0], len(self.times)),
            dtype=np.float64
        )
        np.cumsum(np.array(self.noise).T, axis=1, out=W[:, 1:])
        if self.heterodyne:
            W = W.reshape(-1, 2, W.shape[1])
        return W

    @property
    def dW(self):
        """
        Wiener increment for each stochastic collapse operators.

        The output shape is
            (len(sc_ops), len(tlist)-1)
        for homodyne detection, and
            (len(sc_ops), 2, len(tlist)-1)
        for heterodyne detection.
        """
        noise = np.array(self.noise).T
        if self.heterodyne:
            return noise.reshape(-1, 2, noise.shape[1])
        return noise

    @property
    def measurement(self):
        """
        Measurements for each stochastic collapse operators.

        The output shape is
            (len(sc_ops), len(tlist)-1)
        for homodyne detection, and
            (len(sc_ops), 2, len(tlist)-1)
        for heterodyne detection.
        """
        if not self.options["store_measurement"]:
            return None
        elif self.options["store_measurement"] == "end":
            m_expect = np.array(self.m_expect)[:, :-1]
        elif self.options["store_measurement"] == "middle":
            m_expect = np.apply_along_axis(
                lambda m: np.convolve(m, [0.5, 0.5], "valid"),
                axis=1, arr=self.m_expect,
            )
        elif self.options["store_measurement"] in ["start", True]:
            m_expect = np.array(self.m_expect)[:, 1:]
        else:
            raise ValueError(
                "store_measurement must be in {'start', 'middle', 'end', ''}, "
                f"not {self.options['store_measurement']}"
            )
        noise = np.array(self.noise).T
        noise_scaled = np.einsum(
            "i,ij,j->ij", self.dW_factor, noise, (1 / np.diff(self.times))
        )
        if self.heterodyne:
            m_expect = m_expect.reshape(-1, 2, m_expect.shape[1])
            noise_scaled = noise_scaled.reshape(-1, 2, noise_scaled.shape[1])
        return m_expect + noise_scaled


class StochasticResult(MultiTrajResult):
    def _post_init(self):
        super()._post_init()

        store_measurement = self.options["store_measurement"]
        keep_runs = self.options["keep_runs_results"]

        if not keep_runs and store_measurement:
            self.add_processor(
                partial(self._reduce_attr, attr="wiener_process")
            )
            self._wiener_process = []
            self.add_processor(partial(self._reduce_attr, attr="dW"))
            self._dW = []

        if not keep_runs and store_measurement:
            self.add_processor(partial(self._reduce_attr, attr="measurement"))
            self._measurement = []

    def _reduce_attr(self, trajectory, attr):
        """
        Add a result attribute to a list when the trajectories are not stored.
        """
        getattr(self, "_" + attr).append(getattr(trajectory, attr))

    def _trajectories_attr(self, attr):
        """
        Get the result associated to the attr, whether the trajectories are
        saved or not.
        """
        if hasattr(self, "_" + attr):
            return getattr(self, "_" + attr)
        elif self.options["keep_runs_results"]:
            return np.array([
                getattr(traj, attr) for traj in self.trajectories
            ])
        return None

    @property
    def measurement(self):
        """
        Measurements for each trajectories and stochastic collapse operators.

        The output shape is
            (ntraj, len(sc_ops), len(tlist)-1)
        for homodyne detection, and
            (ntraj, len(sc_ops), 2, len(tlist)-1)
        for heterodyne detection.
        """
        return self._trajectories_attr("measurement")

    @property
    def dW(self):
        """
        Wiener increment for each trajectories and stochastic collapse
        operators.

        The output shape is
            (ntraj, len(sc_ops), len(tlist)-1)
        for homodyne detection, and
            (ntraj, len(sc_ops), 2, len(tlist)-1)
        for heterodyne detection.
        """
        return self._trajectories_attr("dW")

    @property
    def wiener_process(self):
        """
        Wiener processes for each trajectories and stochastic collapse
        operators.

        The output shape is
            (ntraj, len(sc_ops), len(tlist)-1)
        for homodyne detection, and
            (ntraj, len(sc_ops), 2, len(tlist)-1)
        for heterodyne detection.
        """
        return self._trajectories_attr("wiener_process")


class _StochasticRHS:
    """
    In between object to store the stochastic system.

    It store the Hamiltonian (not Liouvillian when possible), and sc_ops.
    dims and flags are provided to be usable the the base ``Solver`` class.

    We don't want to use the cython rhs (``StochasticOpenSystem``, etc.) since
    the rouchon integrator need the part but does not use the usual drift and
    diffusion computation.
    """

    def __init__(self, issuper, H, sc_ops, c_ops, heterodyne):

        if not isinstance(H, (Qobj, QobjEvo)) or not H.isoper:
            raise TypeError("The Hamiltonian must be am operator")
        self.H = QobjEvo(H)

        if isinstance(sc_ops, (Qobj, QobjEvo)):
            sc_ops = [sc_ops]
        self.sc_ops = [QobjEvo(c_op) for c_op in sc_ops]

        if isinstance(c_ops, (Qobj, QobjEvo)):
            c_ops = [c_ops]
        self.c_ops = [QobjEvo(c_op) for c_op in c_ops]

        if any(not c_op.isoper for c_op in c_ops):
            raise TypeError("c_ops must be operators")

        if any(not c_op.isoper for c_op in sc_ops):
            raise TypeError("sc_ops must be operators")

        self.issuper = issuper
        self.heterodyne = heterodyne
        self._noise_key = None

        if heterodyne:
            sc_ops = []
            for c_op in self.sc_ops:
                sc_ops.append(c_op / np.sqrt(2))
                sc_ops.append(c_op * (-1j / np.sqrt(2)))
            self.sc_ops = sc_ops

        if self.issuper and not self.H.issuper:
            self.dims = [self.H.dims, self.H.dims]
        else:
            self.dims = self.H.dims

    def __call__(self, options):
        if self.issuper:
            return StochasticOpenSystem(
                self.H, self.sc_ops, self.c_ops, options.get("derr_dt", 1e-6)
            )
        else:
            return StochasticClosedSystem(self.H, self.sc_ops)

    def arguments(self, args):
        self.H.arguments(args)
        for c_op in self.c_ops:
            c_op.arguments(args)
        for sc_op in self.sc_ops:
            sc_op.arguments(args)

    def _register_feedback(self, val):
        self.H._register_feedback({"wiener_process": val}, "stochatic solver")
        for c_op in self.c_ops:
            c_op._register_feedback(
                {"WeinerFeedback": val}, "stochatic solver"
            )
        for sc_op in self.sc_ops:
            sc_op._register_feedback(
                {"WeinerFeedback": val}, "stochatic solver"
            )


def smesolve(
    H, rho0, tlist, c_ops=(), sc_ops=(), heterodyne=False, *,
    e_ops=(), args={}, ntraj=500, options=None,
    seeds=None, target_tol=None, timeout=None, **kwargs
):
    """
    Solve stochastic master equation.

    Parameters
    ----------
    H : :obj:`.Qobj`, :obj:`.QobjEvo`, :obj:`.QobjEvo` compatible format.
        System Hamiltonian as a Qobj or QobjEvo for time-dependent
        Hamiltonians. List of [:obj:`.Qobj`, :obj:`.Coefficient`] or callable
        that can be made into :obj:`.QobjEvo` are also accepted.

    rho0 : :class:`.Qobj`
        Initial density matrix or state vector (ket).

    tlist : *list* / *array*
        List of times for :math:`t`.

    c_ops : list of (:obj:`.QobjEvo`, :obj:`.QobjEvo` compatible format), optional
        Deterministic collapse operator which will contribute with a standard
        Lindblad type of dissipation.

    sc_ops : list of (:obj:`.QobjEvo`, :obj:`.QobjEvo` compatible format)
        List of stochastic collapse operators.

    e_ops : : :class:`.qobj`, callable, or list, optional
        Single operator or list of operators for which to evaluate
        expectation values or callable or list of callable.
        Callable signature must be, `f(t: float, state: Qobj)`.
        See :func:`.expect` for more detail of operator expectation.

    args : dict, optional
        Dictionary of parameters for time-dependent Hamiltonians and
        collapse operators.

    ntraj : int, default: 500
        Number of trajectories to compute.

    heterodyne : bool, default: False
        Whether to use heterodyne or homodyne detection.

    seeds : int, SeedSequence, list, optional
        Seed for the random number generator. It can be a single seed used to
        spawn seeds for each trajectory or a list of seeds, one for each
        trajectory. Seeds are saved in the result and they can be reused with::

            seeds=prev_result.seeds

        When using a parallel map, the trajectories can be re-ordered.

    target_tol : {float, tuple, list}, optional
        Target tolerance of the evolution. The evolution will compute
        trajectories until the error on the expectation values is lower than
        this tolerance. The maximum number of trajectories employed is
        given by ``ntraj``. The error is computed using jackknife resampling.
        ``target_tol`` can be an absolute tolerance or a pair of absolute and
        relative tolerance, in that order. Lastly, it can be a list of pairs of
        ``(atol, rtol)`` for each e_ops.

    timeout : float, optional
        Maximum time for the evolution in second. When reached, no more
        trajectories will be computed. Overwrite the option of the same name.

    options : dict, optional
        Dictionary of options for the solver.

        - | store_final_state : bool
          | Whether or not to store the final state of the evolution in the
            result class.
        - | store_states : bool, None
          | Whether or not to store the state vectors or density matrices.
            On `None` the states will be saved if no expectation operators are
            given.
        - | store_measurement: str, {'start', 'middle', 'end', ''}
          | Whether and how to store the measurement for each trajectories.
            'start', 'middle', 'end' indicate when in the interval the
            expectation value of the ``m_ops`` is taken.
        - | keep_runs_results : bool
          | Whether to store results from all trajectories or just store the
            averages.
        - | normalize_output : bool
          | Normalize output state to hide ODE numerical errors.
        - | progress_bar : str {'text', 'enhanced', 'tqdm', ''}
          | How to present the solver progress.
            'tqdm' uses the python module of the same name and raise an error
            if not installed. Empty string or False will disable the bar.
        - | progress_kwargs : dict
          | kwargs to pass to the progress_bar. Qutip's bars use `chunk_size`.
        - | method : str
          | Which stochastic differential equation integration method to use.
            Main ones are {"euler", "rouchon", "platen", "taylor1.5_imp"}
        - | map : str {"serial", "parallel", "loky", "mpi"}
          | How to run the trajectories. "parallel" uses the multiprocessing
            module to run in parallel while "loky" and "mpi" use the "loky" and
            "mpi4py" modules to do so.
        - | num_cpus : NoneType, int
          | Number of cpus to use when running in parallel. ``None`` detect the
            number of available cpus.
        - | dt : float
          | The finite steps lenght for the Stochastic integration method.
            Default change depending on the integrator.

        Additional options are listed under
        `options <./classes.html#qutip.solver.stochastic.SMESolver.options>`__.
        More options may be available depending on the selected
        differential equation integration method, see
        `SIntegrator <./classes.html#classes-sode>`_.

    Returns
    -------

    output: :class:`.Result`
        An instance of the class :class:`.Result`.
    """
    options = _solver_deprecation(kwargs, options, "stoc")
    H = QobjEvo(H, args=args, tlist=tlist)
    c_ops = [QobjEvo(c_op, args=args, tlist=tlist) for c_op in c_ops]
    sc_ops = [QobjEvo(c_op, args=args, tlist=tlist) for c_op in sc_ops]
    sol = SMESolver(
        H, sc_ops, c_ops=c_ops, options=options, heterodyne=heterodyne
    )
    return sol.run(
        rho0, tlist, ntraj, e_ops=e_ops,
        seeds=seeds, target_tol=target_tol, timeout=timeout,
    )


def ssesolve(
    H, psi0, tlist, sc_ops=(), heterodyne=False, *,
    e_ops=(), args={}, ntraj=500, options=None,
    seeds=None, target_tol=None, timeout=None, **kwargs
):
    """
    Solve stochastic Schrodinger equation.

    Parameters
    ----------
    H : :obj:`.Qobj`, :obj:`.QobjEvo`, :obj:`.QobjEvo` compatible format.
        System Hamiltonian as a Qobj or QobjEvo for time-dependent
        Hamiltonians. List of [:obj:`.Qobj`, :obj:`.Coefficient`] or callable
        that can be made into :obj:`.QobjEvo` are also accepted.

    psi0 : :class:`.Qobj`
        Initial state vector (ket).

    tlist : *list* / *array*
        List of times for :math:`t`.

    sc_ops : list of (:obj:`.QobjEvo`, :obj:`.QobjEvo` compatible format)
        List of stochastic collapse operators.

    e_ops : :class:`.qobj`, callable, or list, optional
        Single operator or list of operators for which to evaluate
        expectation values or callable or list of callable.
        Callable signature must be, `f(t: float, state: Qobj)`.
        See :func:`expect` for more detail of operator expectation.

    args : dict, optional
        Dictionary of parameters for time-dependent Hamiltonians and
        collapse operators.

    ntraj : int, default: 500
        Number of trajectories to compute.

    heterodyne : bool, default: False
        Whether to use heterodyne or homodyne detection.

    seeds : int, SeedSequence, list, optional
        Seed for the random number generator. It can be a single seed used to
        spawn seeds for each trajectory or a list of seeds, one for each
        trajectory. Seeds are saved in the result and they can be reused with::

            seeds=prev_result.seeds

    target_tol : {float, tuple, list}, optional
        Target tolerance of the evolution. The evolution will compute
        trajectories until the error on the expectation values is lower than
        this tolerance. The maximum number of trajectories employed is
        given by ``ntraj``. The error is computed using jackknife resampling.
        ``target_tol`` can be an absolute tolerance or a pair of absolute and
        relative tolerance, in that order. Lastly, it can be a list of pairs of
        (atol, rtol) for each e_ops.

    timeout : float, optional
        Maximum time for the evolution in second. When reached, no more
        trajectories will be computed. Overwrite the option of the same name.

    options : dict, optional
        Dictionary of options for the solver.

        - | store_final_state : bool
          | Whether or not to store the final state of the evolution in the
            result class.
        - | store_states : bool, None
          | Whether or not to store the state vectors or density matrices.
            On `None` the states will be saved if no expectation operators are
            given.
        - | store_measurement: str, {'start', 'middle', 'end', ''}
          | Whether and how to store the measurement for each trajectories.
            'start', 'middle', 'end' indicate when in the interval the
            expectation value of the ``m_ops`` is taken.
        - | keep_runs_results : bool
          | Whether to store results from all trajectories or just store the
            averages.
        - | normalize_output : bool
          | Normalize output state to hide ODE numerical errors.
        - | progress_bar : str {'text', 'enhanced', 'tqdm', ''}
          | How to present the solver progress.
            'tqdm' uses the python module of the same name and raise an error
            if not installed. Empty string or False will disable the bar.
        - | progress_kwargs : dict
          | kwargs to pass to the progress_bar. Qutip's bars use `chunk_size`.
        - | method : str
          | Which stochastic differential equation integration method to use.
            Main ones are {"euler", "rouchon", "platen", "taylor1.5_imp"}
        - | map : str {"serial", "parallel", "loky", "mpi"}
          | How to run the trajectories. "parallel" uses the multiprocessing
            module to run in parallel while "loky" and "mpi" use the "loky" and
            "mpi4py" modules to do so.
        - | num_cpus : NoneType, int
          | Number of cpus to use when running in parallel. ``None`` detect the
            number of available cpus.
        - | dt : float
          | The finite steps lenght for the Stochastic integration method.
            Default change depending on the integrator.

        Additional options are listed under
        `options <./classes.html#qutip.solver.stochastic.SSESolver.options>`__.
        More options may be available depending on the selected
        differential equation integration method, see
        `SIntegrator <./classes.html#classes-sode>`_.

    Returns
    -------

    output: :class:`.Result`
        An instance of the class :class:`.Result`.
    """
    options = _solver_deprecation(kwargs, options, "stoc")
    H = QobjEvo(H, args=args, tlist=tlist)
    sc_ops = [QobjEvo(c_op, args=args, tlist=tlist) for c_op in sc_ops]
    sol = SSESolver(H, sc_ops, options=options, heterodyne=heterodyne)
    return sol.run(
        psi0, tlist, ntraj, e_ops=e_ops,
        seeds=seeds, target_tol=target_tol, timeout=timeout,
    )


class StochasticSolver(MultiTrajSolver):
    """
    Generic stochastic solver.
    """

    name = "StochasticSolver"
    _resultclass = StochasticResult
    _trajectory_resultclass = StochasticTrajResult
    _avail_integrators = {}
    system = None
    _open = None
    solver_options = {
        "progress_bar": "text",
        "progress_kwargs": {"chunk_size": 10},
        "store_final_state": False,
        "store_states": None,
<<<<<<< HEAD
        "store_measurement": "",
=======
>>>>>>> 599bcbc8
        "keep_runs_results": False,
        "normalize_output": False,
        "map": "serial",
        "mpi_options": {},
        "num_cpus": None,
        "bitgenerator": None,
        "method": "platen",
        "store_measurement": False,
    }

    def __init__(self, H, sc_ops, heterodyne, *, c_ops=(), options=None):
        self.options = options
        self._heterodyne = heterodyne
        if self.name == "ssesolve" and c_ops:
            raise ValueError("c_ops are not supported by ssesolve.")

        rhs = _StochasticRHS(self._open, H, sc_ops, c_ops, heterodyne)
        self.rhs = rhs
        self.system = rhs
        self.options = options
        self.seed_sequence = np.random.SeedSequence()
        self._integrator = self._get_integrator()
        self._state_metadata = {}
        self.stats = self._initialize_stats()

        if heterodyne:
            self._m_ops = []
            for op in sc_ops:
                self._m_ops += [op + op.dag(), -1j * (op - op.dag())]
            self._dW_factors = np.ones(len(sc_ops) * 2) * 2**0.5
        else:
            self._m_ops = [op + op.dag() for op in sc_ops]
            self._dW_factors = np.ones(len(sc_ops))

    @property
    def heterodyne(self):
        return self._heterodyne

    @property
    def m_ops(self):
        return self._m_ops

    @m_ops.setter
    def m_ops(self, new_m_ops):
        """
        Measurements operators.

        Default are:

            m_ops = sc_ops + sc_ops.dag()

        for homodyne detection, and

            m_ops = sc_ops + sc_ops.dag(), -1j*(sc_ops - sc_ops.dag())

        for heterodyne detection.

        Measurements opput is computed as:

            expect(m_ops_i, state(t)) + dW_i / dt * dW_factors

        Where ``dW`` follows a gaussian distribution with norm 0 and derivation
        of ``dt**0.5``. ``dt`` is the time difference between step in the
        ``tlist``.

        ``m_ops`` can be overwritten, but the number of operators must be
        constant.
        """
        if len(new_m_ops) != len(self.m_ops):
            if self.heterodyne:
                raise ValueError(
                    f"2 `m_ops` per `sc_ops`, {len(self.rhs.sc_ops)} operators"
                    " are expected for heterodyne measurement."
                )
            else:
                raise ValueError(
                    f"{len(self.rhs.sc_ops)} measurements "
                    "operators are expected."
                )
        if not all(
            isinstance(op, Qobj) and op.dims == self.rhs.sc_ops[0].dims
            for op in new_m_ops
        ):
            raise ValueError(
                "m_ops must be Qobj with the same dimensions"
                " as the Hamiltonian"
            )
        self._m_ops = new_m_ops

    @property
    def dW_factors(self):
        return self._dW_factors

    @dW_factors.setter
    def dW_factors(self, new_dW_factors):
        """
        Scaling of the noise on the measurements.
        Default are ``1`` for homodyne and ``sqrt(1/2)`` for heterodyne.
        ``dW_factors`` must be a list of the same length as ``m_ops``.
        """
        if len(new_dW_factors) != len(self._dW_factors):
            if self.heterodyne:
                raise ValueError(
                    f"2 `dW_factors` per `sc_ops`, {len(self.rhs.sc_ops)} "
                    "values are expected for heterodyne measurement."
                )
            else:
                raise ValueError(
                    f"{len(self.rhs.sc_ops)} dW_factors are expected."
                )
        self._dW_factors = new_dW_factors

    def _run_inner_traj_loop(self, generator, state, tlist, e_ops):
        """
        Run the main loop of a trajectory and return the result.
        """
        result = self._trajectory_resultclass(
            e_ops,
            self.options,
            m_ops=self.m_ops,
            dw_factor=self.dW_factors,
            heterodyne=self.heterodyne,
        )
        self._integrator.set_state(tlist[0], state, generator)
        state_t = self._restore_state(state, copy=False)
        result.add(tlist[0], state_t, None)
        for t in tlist[1:]:
            t, state, noise = self._integrator.integrate(t, copy=False)
            state_t = self._restore_state(state, copy=False)
            result.add(t, state_t, noise)
        return result

    def _run_one_traj(self, seed, state, tlist, e_ops):
        """
        Run one trajectory and return the result.
        """
        generator = self._get_generator(seed)
        return seed, self._run_inner_traj_loop(generator, state, tlist, e_ops)

    def run_from_experiment(
            self, state, tlist, noise, *,
            args=None, e_ops=(), measurement=False,
        ):
        """
        Run a single trajectory from a given state and noise.

        Parameters
        ----------
        state : Qobj
            Initial state of the system.

        tlist : array_like
            List of times for which to evaluate the state. The tlist must
            increase uniformly.

        noise : array_like
            Noise for each time step and each stochastic collapse operators.
            For homodyne detection, ``noise[i, t_idx]`` is the Wiener
            increments between ``tlist[t_idx]`` and ``tlist[t_idx+1]`` for the
            i-th sc_ops.
            For heterodyne detection, an extra dimension is added for the pair
            of measurement: ``noise[i, j, t_idx]``with ``j`` in ``{0,1}``.

        args : dict, optional
            Arguments to pass to the Hamiltonian and collapse operators.

        e_ops : list, optional
            List of operators for which to evaluate expectation values.

        measurement : bool, default : False
            Whether the passed noise is the Wiener increments ``dW`` (gaussian
            noise with standard derivation of dt**0.5), or the measurement:

                noise = dW/dt * dW_factors
                        + expect(sc_ops[i] + sc_ops[i].dag, state_t)

            Note that the expectation value is usally computed at the start of
            the step. Only available for limited integration methods.

        Returns
        -------
        result : StochasticTrajResult
            Result of the trajectory.

        Notes
        -----
        Only default values of `m_ops` and `dW_factors` are supported.
        """
        result = self._resultclass(
            e_ops,
            self.options,
            m_ops=self.m_ops,
            dw_factor=self.dW_factors,
            heterodyne=self.heterodyne,
        )
        dt = tlist[1] - tlist[0]
        if not np.allclose(dt, np.diff(tlist)):
            raise ValueError("tlist must be evenly spaced.")
        generator = self.PreSetWiener(
            noise, tlist, len(self.rhs.sc_ops), self.heterodyne, measurement
        )
        try:
            old_dt = None
            if "dt" in self._integrator.options:
                old_dt = self._integrator.options["dt"]
                self._integrator.options["dt"] = dt
            result = self._run_inner_traj_loop(generator, state, tlist, e_ops)
        except Exception as err:
            if old_dt is not None:
                self._integrator.options["dt"] = old_dt
            raise

        return result

    @classmethod
    def avail_integrators(cls):
        if cls is StochasticSolver:
            return cls._avail_integrators.copy()
        return {
            **StochasticSolver.avail_integrators(),
            **cls._avail_integrators,
        }

    @property
    def options(self):
        """
        Options for stochastic solver:

        store_final_state: bool, default: False
            Whether or not to store the final state of the evolution in the
            result class.

        store_states: None, bool, default: None
            Whether or not to store the state vectors or density matrices.
            On `None` the states will be saved if no expectation operators are
            given.

        store_measurement: str, {'start', 'middle', 'end', ''}, default: ""
            Whether and how to store the measurement for each trajectories.
            'start', 'middle', 'end' indicate when in the interval the
            expectation value of the ``m_ops`` is taken.
            Storing measurements will also store the wiener process, or
            brownian noise for each trajectories.

        progress_bar: str {'text', 'enhanced', 'tqdm', ''}, default: "text"
            How to present the solver progress. 'tqdm' uses the python module
            of the same name and raise an error if not installed. Empty string
            or False will disable the bar.

        progress_kwargs: dict, default: {"chunk_size":10}
            Arguments to pass to the progress_bar. Qutip's bars use
            ``chunk_size``.

        keep_runs_results: bool, default: False
          Whether to store results from all trajectories or just store the
          averages.

        normalize_output: bool
            Normalize output state to hide ODE numerical errors.

        method: str, default: "platen"
            Which differential equation integration method to use.

        map: str {"serial", "parallel", "loky", "mpi"}, default: "serial"
            How to run the trajectories. "parallel" uses the multiprocessing
            module to run in parallel while "loky" and "mpi" use the "loky" and
            "mpi4py" modules to do so.

        mpi_options: dict, default: {}
            Only applies if map is "mpi". This dictionary will be passed as
            keyword arguments to the `mpi4py.futures.MPIPoolExecutor`
            constructor. Note that the `max_workers` argument is provided
            separately through the `num_cpus` option.

        num_cpus: None, int, default: None
            Number of cpus to use when running in parallel. ``None`` detect the
            number of available cpus.

        bitgenerator: {None, "MT19937", "PCG64DXSM", ...}, default: None
            Which of numpy.random's bitgenerator to use. With ``None``, your
            numpy version's default is used.
        """
        return self._options

    @options.setter
    def options(self, new_options):
        MultiTrajSolver.options.fset(self, new_options)

    @classmethod
    def WeinerFeedback(cls, default=None):
        """
        Weiner function of the trajectory argument for time dependent systems.

        When used as an args:

            ``QobjEvo([op, func], args={"W": SMESolver.WeinerFeedback()})``

        The ``func`` will receive a function as ``W`` that return an array of
        wiener processes values at ``t``. The wiener process for the i-th
        sc_ops is the i-th element for homodyne detection and the (2i, 2i+1)
        pairs of process in heterodyne detection. The process is a step
        function with step of length ``options["dt"]``.

        .. note::

            WeinerFeedback can't be added to a running solver when updating
            arguments between steps: ``solver.step(..., args={})``.

        Parameters
        ----------
        default : callable, optional
            Default function used outside the solver.
            When not passed, a function returning ``np.array([0])`` is used.

        """
        return _WeinerFeedback(default)

    @classmethod
    def StateFeedback(cls, default=None, raw_data=False):
        """
        State of the evolution to be used in a time-dependent operator.

        When used as an args:

            ``QobjEvo([op, func], args={"state": SMESolver.StateFeedback()})``

        The ``func`` will receive the density matrix as ``state`` during the
        evolution.

        .. note::

            Not supported by the ``rouchon`` mehtod.

        Parameters
        ----------
        default : Qobj or qutip.core.data.Data, default : None
            Initial value to be used at setup of the system.

        raw_data : bool, default : False
            If True, the raw matrix will be passed instead of a Qobj.
            For density matrices, the matrices can be column stacked or square
            depending on the integration method.

        """
        if raw_data:
            return _DataFeedback(default, open=cls._open)
        return _QobjFeedback(default, open=cls._open)


class SMESolver(StochasticSolver):
    r"""
    Stochastic Master Equation Solver.

    Parameters
    ----------
    H : :obj:`.Qobj`, :obj:`.QobjEvo`, :obj:`.QobjEvo` compatible format.
        System Hamiltonian as a Qobj or QobjEvo for time-dependent
        Hamiltonians. List of [:obj:`.Qobj`, :obj:`.Coefficient`] or callable
        that can be made into :obj:`.QobjEvo` are also accepted.

    sc_ops : list of (:obj:`.QobjEvo`, :obj:`.QobjEvo` compatible format)
        List of stochastic collapse operators.

    heterodyne : bool, default: False
        Whether to use heterodyne or homodyne detection.

    options : dict, optional
        Options for the solver, see :obj:`SMESolver.options` and
        `SIntegrator <./classes.html#classes-sode>`_ for a list of all options.
    """
    name = "smesolve"
    _avail_integrators = {}
    _open = True
    solver_options = {
        "progress_bar": "text",
        "progress_kwargs": {"chunk_size": 10},
        "store_final_state": False,
        "store_states": None,
<<<<<<< HEAD
        "store_measurement": "",
=======
>>>>>>> 599bcbc8
        "keep_runs_results": False,
        "normalize_output": False,
        "map": "serial",
        "mpi_options": {},
        "num_cpus": None,
        "bitgenerator": None,
        "method": "platen",
        "store_measurement": False,
    }


class SSESolver(StochasticSolver):
    r"""
    Stochastic Schrodinger Equation Solver.

    Parameters
    ----------
    H : :obj:`.Qobj`, :obj:`.QobjEvo`, :obj:`.QobjEvo` compatible format.
        System Hamiltonian as a Qobj or QobjEvo for time-dependent
        Hamiltonians. List of [:obj:`.Qobj`, :obj:`.Coefficient`] or callable
        that can be made into :obj:`.QobjEvo` are also accepted.

    c_ops : list of (:obj:`.QobjEvo`, :obj:`.QobjEvo` compatible format)
        Deterministic collapse operator which will contribute with a standard
        Lindblad type of dissipation.

    sc_ops : list of (:obj:`.QobjEvo`, :obj:`.QobjEvo` compatible format)
        List of stochastic collapse operators.

    heterodyne : bool, default: False
        Whether to use heterodyne or homodyne detection.

    options : dict, optional
        Options for the solver, see :obj:`SSESolver.options` and
        `SIntegrator <./classes.html#classes-sode>`_ for a list of all options.
    """
    name = "ssesolve"
    _avail_integrators = {}
    _open = False
    solver_options = {
        "progress_bar": "text",
        "progress_kwargs": {"chunk_size": 10},
        "store_final_state": False,
        "store_states": None,
<<<<<<< HEAD
        "store_measurement": "",
=======
>>>>>>> 599bcbc8
        "keep_runs_results": False,
        "normalize_output": False,
        "map": "serial",
        "mpi_options": {},
        "num_cpus": None,
        "bitgenerator": None,
        "method": "platen",
        "store_measurement": False,
    }<|MERGE_RESOLUTION|>--- conflicted
+++ resolved
@@ -525,10 +525,6 @@
         "progress_kwargs": {"chunk_size": 10},
         "store_final_state": False,
         "store_states": None,
-<<<<<<< HEAD
-        "store_measurement": "",
-=======
->>>>>>> 599bcbc8
         "keep_runs_results": False,
         "normalize_output": False,
         "map": "serial",
@@ -536,7 +532,7 @@
         "num_cpus": None,
         "bitgenerator": None,
         "method": "platen",
-        "store_measurement": False,
+        "store_measurement": "",
     }
 
     def __init__(self, H, sc_ops, heterodyne, *, c_ops=(), options=None):
@@ -907,10 +903,6 @@
         "progress_kwargs": {"chunk_size": 10},
         "store_final_state": False,
         "store_states": None,
-<<<<<<< HEAD
-        "store_measurement": "",
-=======
->>>>>>> 599bcbc8
         "keep_runs_results": False,
         "normalize_output": False,
         "map": "serial",
@@ -918,7 +910,7 @@
         "num_cpus": None,
         "bitgenerator": None,
         "method": "platen",
-        "store_measurement": False,
+        "store_measurement": "",
     }
 
 
@@ -955,10 +947,6 @@
         "progress_kwargs": {"chunk_size": 10},
         "store_final_state": False,
         "store_states": None,
-<<<<<<< HEAD
-        "store_measurement": "",
-=======
->>>>>>> 599bcbc8
         "keep_runs_results": False,
         "normalize_output": False,
         "map": "serial",
@@ -966,5 +954,5 @@
         "num_cpus": None,
         "bitgenerator": None,
         "method": "platen",
-        "store_measurement": False,
+        "store_measurement": "",
     }