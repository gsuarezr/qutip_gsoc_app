--- conflicted
+++ resolved
@@ -198,11 +198,7 @@
         """
         return self._trajectories_attr("wiener_process")
 
-<<<<<<< HEAD
-    def merge(self, other, p=None):
-=======
     def merge(self, other: "StochasticResult", p: float = None) -> "StochasticResult":
->>>>>>> e86f1314
         if not isinstance(other, StochasticResult):
             return NotImplemented
         if self.stats["solver"] != other.stats["solver"]:
@@ -638,9 +634,6 @@
             stats["solver"] = "Stochastic Schrodinger Equation Evolution"
         return stats
 
-<<<<<<< HEAD
-    def __init__(self, H, sc_ops, heterodyne, *, c_ops=(), options=None):
-=======
     def __init__(
         self,
         H: Qobj | QobjEvo,
@@ -650,7 +643,6 @@
         c_ops: Sequence[Qobj | QobjEvo] = (),
         options: dict[str, Any] = None,
     ):
->>>>>>> e86f1314
         self._heterodyne = heterodyne
         if self.name == "ssesolve" and c_ops:
             raise ValueError("c_ops are not supported by ssesolve.")
