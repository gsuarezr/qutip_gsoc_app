--- conflicted
+++ resolved
@@ -169,17 +169,8 @@
 
         self.times = [0]
         self.invs = [None]
-<<<<<<< HEAD
-        if Hevo.issuper or c_ops:
-            self.props = [qeye(Hevo.dims)]
-            self.solver = MeSolver(Hevo, c_ops=c_ops, options=options)
-        else:
-            self.props = [qeye(Hevo.dims[0])]
-            self.solver = SeSolver(Hevo, options=options)
+        self.props = [qeye(self.solver.sys_dims)]
         self.solver.start(self.props[0], self.times[0])
-=======
-        self.props = [qeye(self.solver.sys_dims)]
->>>>>>> 934c6797
         self.cte = self.solver.rhs.isconstant
         H_0 = self.solver.rhs(0)
         self.unitary = not H_0.issuper and H_0.isherm
