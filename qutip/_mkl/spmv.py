--- conflicted
+++ resolved
@@ -1,14 +1,8 @@
 import numpy as np
 from ctypes import POINTER, c_int, c_char, byref
-<<<<<<< HEAD
-from numpy import ctypeslib
-from qutip.settings import settings as qset
-zcsrgemv = qset.install['mkl_lib'].mkl_cspblas_zcsrgemv
-=======
 from numpy.ctypeslib import ndpointer
 import qutip.settings as qset
 zcsrgemv = qset.mkl_lib.mkl_cspblas_zcsrgemv
->>>>>>> 4a59f335
 
 
 def mkl_spmv(A, x):
@@ -30,13 +24,6 @@
     else:
         raise Exception('Input vector must be 1D row or 2D column vector')
 
-<<<<<<< HEAD
-     np_x = x.ctypes.data_as(ctypeslib.ndpointer(np.complex128, ndim=1, flags='C'))
-     np_y = y.ctypes.data_as(ctypeslib.ndpointer(np.complex128, ndim=1, flags='C'))
-     # now call MKL. This returns the answer in np_y, which points to y
-     zcsrgemv(byref(c_char(bytes(b'N'))), byref(c_int(m)), data ,indptr, indices, np_x, np_y )
-     return y
-=======
     # Now call MKL. This returns the answer in the last argument, which shares
     # memory with y.
     zcsrgemv(
@@ -48,5 +35,4 @@
         x.ctypes.data_as(ndpointer(np.complex128, ndim=1, flags='C')),
         y.ctypes.data_as(ndpointer(np.complex128, ndim=1, flags='C')),
     )
-    return y
->>>>>>> 4a59f335
+    return y