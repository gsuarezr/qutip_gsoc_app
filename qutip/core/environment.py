--- conflicted
+++ resolved
@@ -989,14 +989,11 @@
         # TODO: I need to fit the complex signal and pass the exponents to the
         # constructor correctly (probably need to extend conjugates)
         # (I typically find better fits with less exponent's when fitting the
-<<<<<<< HEAD
         # complex signal), though I guess in a lot of situations fitting
         # separately is adequate
-=======
         # complex signal)
         if tag is None and self.tag is not None:
             tag = (self.tag, "Prony Fit")
->>>>>>> be3be795
         amp, phases = prony(self.correlation_function(tlist).real, Nr)
         amp2, phases2 = prony(self.correlation_function(tlist).imag, Ni)
         ckAR = amp
