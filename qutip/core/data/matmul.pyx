--- conflicted
+++ resolved
@@ -64,11 +64,8 @@
     'matmul', 'matmul_csr', 'matmul_dense', 'matmul_dia',
     'matmul_csr_dense_dense', 'matmul_dia_dense_dense', 'matmul_dense_dia_dense',
     'multiply', 'multiply_csr', 'multiply_dense', 'multiply_dia',
-<<<<<<< HEAD
     'matmul_dag', 'matmul_dag_data', 'matmul_dag_dense', 'matmul_dag_dense_csr_dense',
-=======
-    'matmul_outer'
->>>>>>> 9e9afc6a
+    'matmul_outer',
 ]
 
 
@@ -912,7 +909,6 @@
 ], _defer=True)
 
 
-<<<<<<< HEAD
 cpdef Data matmul_dag_data(
     Data left, Data right,
     double complex scale=1, Dense out=None
@@ -921,7 +917,44 @@
 
 
 matmul_dag = _Dispatcher(
-=======
+    _inspect.Signature([
+        _inspect.Parameter('left', _inspect.Parameter.POSITIONAL_ONLY),
+        _inspect.Parameter('right', _inspect.Parameter.POSITIONAL_ONLY),
+        _inspect.Parameter('scale', _inspect.Parameter.POSITIONAL_OR_KEYWORD,
+                           default=1),
+    ]),
+    name='matmul_dag',
+    module=__name__,
+    inputs=('left', 'right'),
+    out=True,
+)
+
+matmul_dag.__doc__ =\
+    """
+    Compute the matrix multiplication of two matrices, with the operation
+        scale * (left @ right.dag)
+    where `scale` is (optionally) a scalar, and `left` and `right` are
+    matrices.
+
+    Parameters
+    ----------
+    left : Data
+        The left operand as either a bra or a ket matrix.
+
+    right : Data
+        The right operand as a ket matrix.
+
+    scale : complex, optional
+        The scalar to multiply the output by.
+    """
+
+matmul_dag.add_specialisations([
+    (Dense, CSR, Dense, matmul_dag_dense_csr_dense),
+    (Dense, Dense, Dense, matmul_dag_dense),
+    (Data, Data, Data, matmul_dag_data),
+], _defer=True)
+
+
 cpdef CSR matmul_outer_csr_dense_sparse(Data left, Data right, double complex scale=1):
     return matmul(left, right, dtype=CSR)
 
@@ -949,30 +982,18 @@
 
 
 matmul_outer = _Dispatcher(
->>>>>>> 9e9afc6a
     _inspect.Signature([
         _inspect.Parameter('left', _inspect.Parameter.POSITIONAL_ONLY),
         _inspect.Parameter('right', _inspect.Parameter.POSITIONAL_ONLY),
         _inspect.Parameter('scale', _inspect.Parameter.POSITIONAL_OR_KEYWORD,
                            default=1),
     ]),
-<<<<<<< HEAD
-    name='matmul_dag',
-=======
     name='matmul_outer',
->>>>>>> 9e9afc6a
     module=__name__,
     inputs=('left', 'right'),
     out=True,
 )
-<<<<<<< HEAD
-matmul_dag.__doc__ =\
-    """
-    Compute the matrix multiplication of two matrices, with the operation
-        scale * (left @ right.dag)
-    where `scale` is (optionally) a scalar, and `left` and `right` are
-    matrices.
-=======
+
 matmul_outer.__doc__ =\
     """
     Alternative to matmul. Does the same operation, but with different output
@@ -980,7 +1001,6 @@
 
     It is expected to be used when `left` is a column matrix and `right` a
     row matrix, creating an output larger than the inputs.
->>>>>>> 9e9afc6a
 
     Parameters
     ----------
@@ -993,14 +1013,7 @@
     scale : complex, optional
         The scalar to multiply the output by.
     """
-<<<<<<< HEAD
-matmul_dag.add_specialisations([
-    (Dense, CSR, Dense, matmul_dag_dense_csr_dense),
-    (Dense, Dense, Dense, matmul_dag_dense),
-    (Data, Data, Data, matmul_dag_data),
-], _defer=True)
-
-=======
+
 matmul_outer.add_specialisations([
     (CSR, Dense, CSR, matmul_outer_csr_dense_sparse),
     (Dense, CSR, CSR, matmul_outer_csr_dense_sparse),
@@ -1011,7 +1024,6 @@
 ], _defer=True)
 
 
->>>>>>> 9e9afc6a
 del _inspect, _Dispatcher
 
 
