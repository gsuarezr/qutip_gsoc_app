import copy

import numpy as np
import pytest

from qutip.bloch import Bloch
from qutip import ket, ket2dm

try:
    import matplotlib.pyplot as plt
    from matplotlib.testing.decorators import check_figures_equal
except ImportError:
    def check_figures_equal(*args, **kw):
        def _error(*args, **kw):
            raise RuntimeError("matplotlib is not installed")
    plt = None


check_pngs_equal = check_figures_equal(extensions=["png"])


class RefBloch(Bloch):
    """ A helper for rendering reference Bloch spheres. """
    def render(self):
        raise NotImplementedError("RefBloch disables .render()")

    def render_back(self):
        old_plot_front = self.plot_front
        self.plot_front = lambda: None
        try:
            Bloch.render(self)
        finally:
            self.plot_front = old_plot_front

    def render_front(self):
        self.plot_front()


class TestBloch:
    def plot_arc_test(self, fig, *args, **kw):
        b = Bloch(fig=fig)
        b.add_arc(*args, **kw)
        b.render()

    def plot_arc_ref(self, fig, start, end, **kw):
        fmt = kw.pop("fmt", "b")
        steps = kw.pop("steps", None)
        start = np.array(start)
        end = np.array(end)
        if steps is None:
            steps = int(np.linalg.norm(start - end) * 100)
            steps = max(2, steps)

        t = np.linspace(0, 1, steps)
        line = start[:, np.newaxis] * t + end[:, np.newaxis] * (1 - t)
        arc = line * np.linalg.norm(start) / np.linalg.norm(line, axis=0)

        b = RefBloch(fig=fig)
        b.render_back()
        b.axes.plot(arc[1, :], -arc[0, :], arc[2, :], fmt, **kw)
        b.render_front()

    @pytest.mark.parametrize([
        "start_test", "start_ref", "end_test", "end_ref", "kwargs",
    ], [
        pytest.param(
            (1, 0, 0), (1, 0, 0), (0, 1, 0), (0, 1, 0), {}, id="arrays"),
        pytest.param(
            (0.1, 0, 0), (0.1, 0, 0), (0, 0.1, 0), (0, 0.1, 0), {},
            id="small-radius"),
        pytest.param(
            (1e-5, 0, 0), (1e-5, 0, 0), (0, 1e-5, 0), (0, 1e-5, 0), {},
            id="tiny-radius"),
        pytest.param(
            (1.2, 0, 0), (1.2, 0, 0), (0, 1.2, 0), (0, 1.2, 0), {},
            id="large-radius"),
        pytest.param(
            (1, 0, 0), (1, 0, 0), (0, 1, 0), (0, 1, 0),
            {"fmt": "r", "linestyle": "-"}, id="fmt-and-kwargs",
        ),
        pytest.param(
            ket("0"), (0, 0, 1),
            (ket("0") + ket("1")).unit(), (1, 0, 0),
            {}, id="kets",
        ),
        pytest.param(
            ket2dm(ket("0")), (0, 0, 1),
            ket2dm(ket("0") + ket("1")).unit(), (1, 0, 0),
            {}, id="dms",
        ),
        pytest.param(
            ket2dm(ket("0")) * 0.5, (0, 0, 0.5),
            ket2dm(ket("0") + ket("1")).unit() * 0.5, (0.5, 0, 0),
            {}, id="non-unit-dms",
        ),
    ])
    @check_pngs_equal
    def test_arc(
        self, start_test, start_ref, end_test, end_ref, kwargs,
        fig_test, fig_ref,
    ):
        self.plot_arc_test(fig_test, start_test, end_test, **kwargs)
        self.plot_arc_ref(fig_ref, start_ref, end_ref, **kwargs)

    @pytest.mark.parametrize([
        "start", "end", "err_msg",
    ], [
        pytest.param(
            (0, 0, 0), (0, 1, 0),
            "Polar and azimuthal angles undefined at origin.",
            id="start-origin",
        ),
        pytest.param(
            (1, 0, 0), (0, 0, 0),
            "Polar and azimuthal angles undefined at origin.",
            id="end-origin",
        ),
        pytest.param(
            (0.9, 0, 0), (0, 1, 0), "Points not on the same sphere.",
            id="different-spheres",
        ),
        pytest.param(
            (1, 0, 0), (1, 0, 0),
            "Start and end represent the same point. No arc can be formed.",
            id="same-points",
        ),
        pytest.param(
            (1, 0, 0), (-1, 0, 0),
            "Start and end are diagonally opposite, no unique arc is"
            " possible.",
            id="opposite-points",
        ),
    ])
    def test_arc_errors(self, start, end, err_msg):
        b = Bloch()
        with pytest.raises(ValueError) as err:
            b.add_arc(start, end)
        assert str(err.value) == err_msg

    def plot_line_test(self, fig, *args, **kw):
        b = Bloch(fig=fig)
        b.add_line(*args, **kw)
        b.render()

    def plot_line_ref(self, fig, start, end, **kw):
        fmt = kw.pop("fmt", "k")

        x = [start[1], end[1]]
        y = [-start[0], -end[0]]
        z = [start[2], end[2]]

        b = RefBloch(fig=fig)
        b.render_back()
        b.axes.plot(x, y, z, fmt, **kw)
        b.render_front()

    @pytest.mark.parametrize([
        "start_test", "start_ref", "end_test", "end_ref", "kwargs",
    ], [
        pytest.param(
            (1, 0, 0), (1, 0, 0), (0, 1, 0), (0, 1, 0), {}, id="arrays"),
        pytest.param(
            (1, 0, 0), (1, 0, 0), (0, 1, 0), (0, 1, 0),
            {"fmt": "r", "linestyle": "-"}, id="fmt-and-kwargs",
        ),
        pytest.param(
            ket("0"), (0, 0, 1),
            (ket("0") + ket("1")).unit(), (1, 0, 0),
            {}, id="kets",
        ),
        pytest.param(
            ket2dm(ket("0")), (0, 0, 1),
            ket2dm(ket("0") + ket("1")).unit(), (1, 0, 0),
            {}, id="dms",
        ),
        pytest.param(
            ket2dm(ket("0")) * 0.5, (0, 0, 0.5),
            ket2dm(ket("0") + ket("1")).unit() * 0.5, (0.5, 0, 0),
            {}, id="non-unit-dms",
        ),
    ])
    @check_pngs_equal
    def test_line(
        self, start_test, start_ref, end_test, end_ref, kwargs,
        fig_test, fig_ref,
    ):
        self.plot_line_test(fig_test, start_test, end_test, **kwargs)
        self.plot_line_ref(fig_ref, start_ref, end_ref, **kwargs)

    def plot_point_test(self, fig, point_kws):
        b = Bloch(fig=fig)
        for kw in point_kws:
            points = kw.pop("points")
            b.add_points(points, **kw)
        b.render()

    def plot_point_ref(self, fig, point_kws):
        b = RefBloch(fig=fig)
        b.render_back()
        point_colors = ['b', 'r', 'g', '#CC6600']
        point_sizes = [25, 32, 35, 45]
        point_markers = ["o", "s", "d", "^"]

        for idx, kw in enumerate(point_kws):
            points = kw.pop("points")
            if not isinstance(points[0], (list, tuple, np.ndarray)):
                points = [[points[0]], [points[1]], [points[2]]]
            points = np.array(points)

            point_style = kw.pop("meth", "s")
            colors = kw.pop("colors", None)
            if colors is None and point_style in ['s', 'l']:
                colors = point_colors[idx % len(point_colors)]
            elif colors is None and point_style == 'm':
                colors = np.tile(point_colors,
                                 np.ceil(points.shape[1]/len(point_colors)
                                         ).astype(int))
                colors = colors[:points.shape[1]]
            point_size = point_sizes[idx % len(point_sizes)]
            point_marker = point_markers[idx % len(point_markers)]
            point_alpha = kw.get("alpha", 1.0)

            if len(points[0]) == 1 and point_style == "s":
                points = np.append(points, points, axis=1)

            if point_style == 's':
                b.axes.scatter(
                    np.real(points[1]),
                    -np.real(points[0]),
                    np.real(points[2]),
                    s=point_size,
                    alpha=point_alpha,
                    edgecolor=None,
                    zdir='z',
                    color=colors,
                    marker=point_marker)
            elif point_style == 'l':
                b.axes.plot(
                    np.real(points[1]),
                    -np.real(points[0]),
                    np.real(points[2]),
                    alpha=point_alpha,
                    zdir='z',
                    color=colors,
                )
            elif point_style == 'm':
                b.axes.scatter(
                    np.real(points[1]),
                    -np.real(points[0]),
                    np.real(points[2]),
                    s=point_size,
                    marker=point_marker,
                    color=colors,
                    alpha=point_alpha,
                    edgecolor=None,
                    zdir='z',
                )
            else:
                raise ValueError(
                    "Tests currently only support point method 's'"
                )
        b.render_front()

    @pytest.mark.parametrize("meth", ["", "s", "l", "m"], ids=["default",
                                                               "scatter",
                                                               "line",
                                                               "multicolored"])
    @pytest.mark.parametrize([
        "point_kws"
    ], [
        pytest.param(
            dict(points=np.array([
                [
                    np.cos(np.pi / 4) * np.cos(t),
                    np.sin(np.pi / 4) * np.cos(t),
                    np.sin(t),
                ]
                for t in np.linspace(0, 2 * np.pi, 20)
            ]).T, alpha=0.5), id="circle-of-points"),
        pytest.param(
            dict(points=(0, 0, 1), alpha=1), id="alpha-opaque"),
        pytest.param(
            dict(points=(0, 0, 1), alpha=0.3), id="alpha-transparent"),
        pytest.param(
            dict(points=(0, 0, 1), alpha=0), id="alpha-invisible"),
        pytest.param(
            dict(points=(0, 0, 1)), id="alpha-default"),
        pytest.param(
            dict(points=[(0, 0), (0, 1), (1, 0)], colors='g'),
            id="color-green"),
        pytest.param([
            dict(points=[(0, 0), (0, 1), (1, 0)], alpha=1.0),
            dict(points=[(1, 1), (0, 1), (1, 0)], alpha=0.5),
        ], id="alpha-multiple-point-sets"),
        pytest.param([
            dict(points=[(0), (0), (1)], alpha=1.0),
            dict(points=[(0), (1), (0)], alpha=1.0),
            dict(points=[(1), (0), (0)], alpha=1.0),
            dict(points=[(1), (1), (1)], alpha=1.0),
        ], id="alpha-multiple-point-sets-all_sizes_markers"),
    ])
    @check_pngs_equal
    def test_point(self, point_kws, meth, fig_test, fig_ref):
        if meth and isinstance(point_kws, dict):
            point_kws["meth"] = meth

        elif meth and isinstance(point_kws, list):
            for point_kw in point_kws:
                point_kw["meth"] = meth

        if isinstance(point_kws, dict):
            point_kws = [point_kws]

        self.plot_point_test(fig_test, copy.deepcopy(point_kws))
        self.plot_point_ref(fig_ref, copy.deepcopy(point_kws))

    def test_point_errors_meth(self):
        with pytest.raises(ValueError) as err:
            b = Bloch()
            b.add_points((0, 0, 1), meth='k')
            b.render()

        err_msg = ("The value for meth = k is not valid."
                   " Please use 's', 'l' or 'm'.")
        assert str(err.value) == err_msg

    @pytest.mark.parametrize("points",
                             [(0, 1, 0, 1), (0, 1), [0, 1], np.array((0, 1)),
                              np.arange(12).reshape((3, 2, 2))],
                             ids=["long_tuple", "short_tuple", "short_list",
                                  "short_numpy", "wrong_shape_numpy"]
                             )
    def test_point_errors_wrong_points(self, points):
        with pytest.raises(ValueError) as err:
            b = Bloch()
            b.add_points(points)
            b.render()

        err_msg = ("The included points are not valid. Points must "
                   "be equivalent to a 2D array where the first "
                   "index represents the x,y,z values and the "
                   "second index iterates over the points.")
        assert str(err.value) == err_msg

    def plot_vector_test(self, fig, vector_kws):
        b = Bloch(fig=fig)
        for kw in vector_kws:
            vectors = kw.pop("vectors")
            b.add_vectors(vectors, **kw)
        b.render()

    def plot_vector_ref(self, fig, vector_kws):
        from qutip.bloch import Arrow3D
        b = RefBloch(fig=fig)
        b.render_back()
        vector_colors = ['g', '#CC6600', 'b', 'r']
        idx = 0

        for kw in vector_kws:
            vectors = kw.pop("vectors")

            if not isinstance(vectors[0], (list, tuple, np.ndarray)):
                vectors = [vectors]

            colors = kw.pop("colors", None)
            for k, v in enumerate(vectors):
                if colors is None:
                    color = vector_colors[idx % len(vector_colors)]
                else:
                    color = colors[k]

                alpha = kw.get("alpha", 1.0)
                idx += 1

                xs3d = v[1] * np.array([0, 1])
                ys3d = -v[0] * np.array([0, 1])
                zs3d = v[2] * np.array([0, 1])
                a = Arrow3D(
                    xs3d, ys3d, zs3d,
                    mutation_scale=20, lw=3, arrowstyle="-|>",
                    color=color, alpha=alpha)
                b.axes.add_artist(a)
        b.render_front()

    @pytest.mark.parametrize([
        "vector_kws"
    ], [
        pytest.param(
            dict(vectors=(0, 0, 1)), id="single-vector-tuple"),
        pytest.param(
            dict(vectors=[0, 0, 1]), id="single-vector-list"),
        pytest.param(
            dict(vectors=np.array([0, 0, 1])), id="single-vector-numpy"),
        pytest.param(
            dict(vectors=[(0, 0, 1), (0, 1, 0)]), id="list-vectors-tuple"),
        pytest.param(
            dict(vectors=[[0, 0, 1]]), id="list-vectors-list"),
        pytest.param(
            dict(vectors=[np.array([0, 0, 1])]), id="list-vectors-numpy"),
        pytest.param(
            dict(vectors=[
                [
                    np.cos(np.pi / 4) * np.cos(t),
                    np.sin(np.pi / 4) * np.cos(t),
                    np.sin(t),
                ]
                for t in np.linspace(0, 2 * np.pi, 20)
            ], alpha=0.5), id="circle-of-vectors"),
        pytest.param(
            dict(vectors=(0, 0, 1), alpha=1), id="alpha-opaque"),
        pytest.param(
            dict(vectors=(0, 0, 1), alpha=0.3), id="alpha-transparent"),
        pytest.param(
            dict(vectors=(0, 0, 1), alpha=0), id="alpha-invisible"),
        pytest.param(
            dict(vectors=(0, 0, 1)), id="alpha-default"),
        pytest.param([
            dict(vectors=[(0, 0, 1), (0, 1, 0)], alpha=1.0),
            dict(vectors=[(1, 0, 1), (1, 1, 0)], alpha=0.5),
        ], id="alpha-multiple-vector-sets"),
        pytest.param(
            dict(vectors=(0, 0, 1), colors=['y']), id="color-y"),
        pytest.param(
            dict(vectors=[(0, 0, 1), (0, 1, 0)], colors=['y', 'y']),
            id="color-two-y"),
        pytest.param([
            dict(vectors=[(0, 0, 1)], colors=['y']),
            dict(vectors=[(1, 0, 1)], colors=['g']),
        ], id="color-yg"),
    ])
    @check_pngs_equal
    def test_vector(self, vector_kws, fig_test, fig_ref):
        if isinstance(vector_kws, dict):
            vector_kws = [vector_kws]
        self.plot_vector_test(fig_test, copy.deepcopy(vector_kws))
        self.plot_vector_ref(fig_ref, copy.deepcopy(vector_kws))

<<<<<<< HEAD

def test_repr_svg():
    svg = Bloch()._repr_svg_()
    assert isinstance(svg, str)
    assert svg.startswith("<?xml")
    assert svg.endswith("</svg>\n")
=======
    @pytest.mark.parametrize("vectors",
                             [(0, 1, 0, 1), (0, 1), [0, 1], np.array((0, 1)),
                              np.arange(12).reshape((3, 2, 2))],
                             ids=["long_tuple", "short_tuple", "short_list",
                                  "short_numpy", "wrong_shape_numpy"]
                             )
    def test_vector_errors_wrong_vectors(self, vectors):
        with pytest.raises(ValueError) as err:
            b = Bloch()
            b.add_vectors(vectors)
            b.render()

        err_msg = ("The included vectors are not valid. Vectors must "
                   "be equivalent to a 2D array where the first "
                   "index represents the iteration over the vectors and the "
                   "second index represents the position in 3D of vector "
                   "head.")
        assert str(err.value) == err_msg

    @pytest.mark.parametrize("vectors, colors",
                             [([0, 0, 1], ['g', 'y']),
                              ([[0, 0, 1], [0, 1, 0]], ['y']),
                              ([0, 0, 1], [['g', 'y']])],
                             ids=["one-vec-two-colors", "two-vec-one-color",
                                  "wrong-dimension-list"]
                             )
    def test_vector_errors_color_length(self, vectors, colors):
        with pytest.raises(ValueError) as err:
            b = Bloch()
            b.add_vectors(vectors, colors=colors)
            b.render()

        err_msg = ("The included colors are not valid. colors must "
                   "be equivalent to a 1D array with the same "
                   "size as the number of vectors. ")
        assert str(err.value) == err_msg
>>>>>>> e0ad016e
<|MERGE_RESOLUTION|>--- conflicted
+++ resolved
@@ -434,15 +434,7 @@
             vector_kws = [vector_kws]
         self.plot_vector_test(fig_test, copy.deepcopy(vector_kws))
         self.plot_vector_ref(fig_ref, copy.deepcopy(vector_kws))
-
-<<<<<<< HEAD
-
-def test_repr_svg():
-    svg = Bloch()._repr_svg_()
-    assert isinstance(svg, str)
-    assert svg.startswith("<?xml")
-    assert svg.endswith("</svg>\n")
-=======
+ 
     @pytest.mark.parametrize("vectors",
                              [(0, 1, 0, 1), (0, 1), [0, 1], np.array((0, 1)),
                               np.arange(12).reshape((3, 2, 2))],
@@ -479,4 +471,10 @@
                    "be equivalent to a 1D array with the same "
                    "size as the number of vectors. ")
         assert str(err.value) == err_msg
->>>>>>> e0ad016e
+
+        
+def test_repr_svg():
+    svg = Bloch()._repr_svg_()
+    assert isinstance(svg, str)
+    assert svg.startswith("<?xml")
+    assert svg.endswith("</svg>\n")