--- conflicted
+++ resolved
@@ -522,272 +522,4 @@
     """
     dims = [[2, 2], [2, 2]]
     u = Qobj(np.ones((np.prod(dims[0]), np.prod(dims[1]))), dims=dims)
-<<<<<<< HEAD
-    assert_(_hilbert_space_dims(to_chi(u)) == dims)
-
-
-@avg_gate_fidelity_test
-def test_average_gate_fidelity():
-    """
-    Metrics: Check avg gate fidelities for random
-    maps (equal to 1 for id maps).
-    """
-    for dims in range(2, 5):
-        assert_(abs(average_gate_fidelity(identity(dims)) - 1) <= 1e-12)
-    assert_(0 <= average_gate_fidelity(rand_super()) <= 1)
-
-
-@avg_gate_fidelity_test
-def test_average_gate_fidelity_target():
-    """
-    Metrics: Tests that for random unitaries U, AGF(U, U) = 1.
-    """
-    for _ in range(10):
-        U = rand_unitary_haar(13)
-        SU = to_super(U)
-        assert_almost_equal(average_gate_fidelity(SU, target=U), 1)
-
-
-@avg_gate_fidelity_test
-def test_average_gate_fidelity_against_legacy_implementation():
-    """
-    Metrics: Test that AGF coincides with pre-5.0 implementation
-    """
-    def agf_pre_50(oper, target=None):
-        kraus = to_kraus(oper)
-        d = kraus[0].shape[0]
-
-        if kraus[0].shape[1] != d:
-            return TypeError(
-                "Average gate fidelity only implemented for square "
-                "superoperators.")
-
-        if target is None:
-            return (d + np.sum([np.abs(A_k.tr()) ** 2 for A_k in kraus])) / (
-                        d * d + d)
-        return (
-                (d + np.sum(
-                    [np.abs((A_k * target.dag()).tr()) ** 2 for A_k in kraus]))
-                / (d * d + d)
-        )
-
-    oper = rand_super_bcsz(16)
-    target = rand_unitary(16)
-    assert_almost_equal(average_gate_fidelity(oper, target),
-                        agf_pre_50(oper, target))
-
-
-def test_hilbert_dist():
-    """
-    Metrics: Hilbert distance.
-    """
-    diag1 = np.array([0.5, 0.5, 0, 0])
-    diag2 = np.array([0, 0, 0.5, 0.5])
-    r1 = qdiags(diag1, 0)
-    r2 = qdiags(diag2, 0)
-    assert_(abs(hilbert_dist(r1, r2)-1) <= 1e-6)
-
-
-def test_unitarity_known():
-    """
-    Metrics: Unitarity for known cases.
-    """
-    def case(q_oper, known_unitarity):
-        assert_almost_equal(unitarity(q_oper), known_unitarity)
-
-    case(to_super(sigmax()), 1.0)
-    case(sum(map(
-        to_super, [qeye(2), sigmax(), sigmay(), sigmaz()]
-    )) / 4, 0.0)
-    case(sum(map(
-        to_super, [qeye(2), sigmax()]
-    )) / 2, 1 / 3.0)
-
-def test_unitarity_bounded(nq=3, n_cases=10):
-    """
-    Metrics: Unitarity in [0, 1].
-    """
-    def case(q_oper):
-        assert_(0.0 <= unitarity(q_oper) <= 1.0)
-
-    for _ in range(n_cases):
-        case(rand_super_bcsz(2**nq))
-
-
-@dnorm_test
-def test_dnorm_bounded(n_cases=10):
-    """
-    Metrics: dnorm(A - B) in [0, 2] for random superops A, B.
-    """
-    def case(A, B, tol=1e-4):
-        # We allow for a generous tolerance so that we don't kill off SCS.
-        assert_(-tol <= dnorm(A, B) <= 2.0 + tol)
-
-    for _ in range(n_cases):
-        yield case, rand_super_bcsz(3), rand_super_bcsz(3)
-
-
-@dnorm_test
-def test_dnorm_qubit_known_cases():
-    """
-    Metrics: check agreement for known qubit channels.
-    """
-    def case(chan1, chan2, expected, significant=4):
-        # We again take a generous tolerance so that we don't kill off
-        # SCS solvers.
-        assert_approx_equal(
-            dnorm(chan1, chan2), expected,
-            significant=significant
-        )
-
-    id_chan = to_choi(qeye(2))
-    S_eye = to_super(id_chan)
-    X_chan = to_choi(sigmax())
-    depol = to_choi(Qobj(
-        diag(ones((4,))),
-        dims=[[[2], [2]], [[2], [2]]], superrep='chi'
-    ))
-    S_H = to_super(hadamard_transform())
-
-    W = swap()
-
-    # We need to restrict the number of iterations for things on the boundary,
-    # such as perfectly distinguishable channels.
-    yield case, id_chan, X_chan, 2
-    yield case, id_chan, depol, 1.5
-
-    # Next, we'll generate some test cases based on comparisons to pre-existing
-    # dnorm() implementations. In particular, the targets for the following
-    # test cases were generated using QuantumUtils for MATLAB (https://goo.gl/oWXhO9).
-
-    def overrotation(x):
-        return to_super((1j * np.pi * x * sigmax() / 2).expm())
-
-    for x, target in {
-        1.000000e-03: 3.141591e-03,
-        3.100000e-03: 9.738899e-03,
-        1.000000e-02: 3.141463e-02,
-        3.100000e-02: 9.735089e-02,
-        1.000000e-01: 3.128689e-01,
-        3.100000e-01: 9.358596e-01
-    }.items():
-        yield case, overrotation(x), id_chan, target
-
-    def had_mixture(x):
-        return (1 - x) * S_eye + x * S_H
-
-    for x, target in {
-        1.000000e-03: 2.000000e-03,
-        3.100000e-03: 6.200000e-03,
-        1.000000e-02: 2.000000e-02,
-        3.100000e-02: 6.200000e-02,
-        1.000000e-01: 2.000000e-01,
-        3.100000e-01: 6.200000e-01
-    }.items():
-        yield case, had_mixture(x), id_chan, target
-
-    def swap_map(x):
-        S = (1j * x * W).expm()
-        S._type = None
-        S.dims = [[[2], [2]], [[2], [2]]]
-        S.superrep = 'super'
-        return S
-
-    for x, target in {
-        1.000000e-03: 2.000000e-03,
-        3.100000e-03: 6.199997e-03,
-        1.000000e-02: 1.999992e-02,
-        3.100000e-02: 6.199752e-02,
-        1.000000e-01: 1.999162e-01,
-        3.100000e-01: 6.173918e-01
-    }.items():
-        yield case, swap_map(x), id_chan, target
-
-    # Finally, we add a known case from Johnston's QETLAB documentation,
-    # || Phi - I ||,_♢ where Phi(X) = UXU⁺ and U = [[1, 1], [-1, 1]] / sqrt(2).
-    yield case, Qobj([[1, 1], [-1, 1]]) / np.sqrt(2), qeye(2), np.sqrt(2)
-
-
-@dnorm_test
-def test_dnorm_qubit_scalar():
-    """
-    Metrics: checks that dnorm(a * A) == a * dnorm(A) for scalar a, qobj A.
-    """
-    def case(a, A, B, significant=5):
-        assert_approx_equal(
-            dnorm(a * A, a * B), a * dnorm(A, B),
-            significant=significant
-        )
-
-    for dim in (2, 3):
-        for _ in range(10):
-            yield (
-                case, np.random.random(),
-                rand_super_bcsz(dim), rand_super_bcsz(dim)
-            )
-
-
-@dnorm_test
-def test_dnorm_qubit_triangle():
-    """
-    Metrics: checks that dnorm(A + B) ≤ dnorm(A) + dnorm(B).
-    """
-    def case(A, B, tol=1e-4):
-        assert (
-            dnorm(A + B) <= dnorm(A) + dnorm(B) + tol
-        )
-
-    for dim in (2, 3):
-        for _ in range(10):
-            yield (
-                case,
-                rand_super_bcsz(dim), rand_super_bcsz(dim)
-            )
-
-
-@dnorm_test
-def test_dnorm_force_solve():
-    """
-    Metrics: checks that special cases for dnorm agree with SDP solutions.
-    """
-    def case(A, B, significant=4):
-        assert_approx_equal(
-            dnorm(A, B, force_solve=False), dnorm(A, B, force_solve=True)
-        )
-
-    for dim in (2, 3):
-        for _ in range(10):
-            yield (
-                case,
-                rand_super_bcsz(dim), None
-            )
-        for _ in range(10):
-            yield (
-                case,
-                rand_unitary_haar(dim), rand_unitary_haar(dim)
-            )
-
-
-@dnorm_test
-def test_dnorm_cptp():
-    """
-    Metrics: checks that the diamond norm is one for CPTP maps.
-    """
-    # NB: It might be worth dropping test_dnorm_force_solve, and separating
-    #     into cases for each optimization path.
-    def case(A, significant=4):
-        for force_solve in (False, True):
-            assert_approx_equal(
-                dnorm(A, force_solve=force_solve), 1
-            )
-
-    for dim in (2, 3):
-        for _ in range(10):
-            yield case, rand_super_bcsz(dim)
-
-
-if __name__ == "__main__":
-    run_module_suite()
-=======
-    assert _hilbert_space_dims(to_chi(u)) == dims
->>>>>>> 2cbd8db9
+    assert _hilbert_space_dims(to_chi(u)) == dims