from numpy.linalg import norm
from numpy.testing import assert_, run_module_suite

from qutip import (
    Qobj, tensor, vector_to_operator, operator_to_vector, kraus_to_super,
    subsystem_apply, rand_dm, rand_unitary,
)
from qutip.random_objects import rand_kraus_map


class TestSubsysApply(object):
    """
    A test class for the QuTiP function for applying superoperators to
    subsystems.
    The four tests below determine whether efficient numerics, naive numerics
    and semi-analytic results are identical.
    """

    def test_SimpleSingleApply(self):
        """
        Non-composite system, operator on Hilbert space.
        """
        tol = 1e-12
        rho_3 = rand_dm(3)
        single_op = rand_unitary(3)
        analytic_result = single_op * rho_3 * single_op.dag()
        naive_result = subsystem_apply(rho_3, single_op, [True],
                                       reference=True)
        naive_diff = (analytic_result - naive_result).full()
        naive_diff_norm = norm(naive_diff)
        assert_(naive_diff_norm < tol,
                msg="SimpleSingle: naive_diff_norm {} "
                    "is beyond tolerance {}".format(
                        naive_diff_norm, tol))

        efficient_result = subsystem_apply(rho_3, single_op, [True])
        efficient_diff = (efficient_result - analytic_result).full()
        efficient_diff_norm = norm(efficient_diff)
        assert_(efficient_diff_norm < tol,
                msg="SimpleSingle: efficient_diff_norm {} "
                    "is beyond tolerance {}".format(
                        efficient_diff_norm, tol))

    def test_SimpleSuperApply(self):
        """
        Non-composite system, operator on Liouville space.
        """
        tol = 1e-12
        rho_3 = rand_dm(3)
        superop = kraus_to_super(rand_kraus_map(3))
<<<<<<< HEAD
        analytic_result = vector_to_operator(superop @
                                             operator_to_vector(rho_3))
=======
        analytic_result = vec2mat(superop.full() @ mat2vec(rho_3.full()))
>>>>>>> 4a59f335
        naive_result = subsystem_apply(rho_3, superop, [True],
                                       reference=True)
        naive_diff = (analytic_result - naive_result).full()
        naive_diff_norm = norm(naive_diff)
        assert_(naive_diff_norm < tol,
                msg="SimpleSuper: naive_diff_norm {} "
                    "is beyond tolerance {}".format(
                        naive_diff_norm, tol))

        efficient_result = subsystem_apply(rho_3, superop, [True])
        efficient_diff = (efficient_result - analytic_result).full()
        efficient_diff_norm = norm(efficient_diff)
        assert_(efficient_diff_norm < tol,
                msg="SimpleSuper: efficient_diff_norm {} "
                    "is beyond tolerance {}".format(
                        efficient_diff_norm, tol))

    def test_ComplexSingleApply(self):
        """
        Composite system, operator on Hilbert space.
        """
        tol = 1e-12
        rho_list = list(map(rand_dm, [2, 3, 2, 3, 2]))
        rho_input = tensor(rho_list)
        single_op = rand_unitary(3)

        analytic_result = rho_list
        analytic_result[1] = single_op * analytic_result[1] * single_op.dag()
        analytic_result[3] = single_op * analytic_result[3] * single_op.dag()
        analytic_result = tensor(analytic_result)

        naive_result = subsystem_apply(rho_input, single_op,
                                       [False, True, False, True, False],
                                       reference=True)
        naive_diff = (analytic_result - naive_result).full()
        naive_diff_norm = norm(naive_diff)
        assert_(naive_diff_norm < tol,
                msg="ComplexSingle: naive_diff_norm {} "
                    "is beyond tolerance {}".format(
                        naive_diff_norm, tol))

        efficient_result = subsystem_apply(rho_input, single_op,
                                           [False, True, False, True, False])
        efficient_diff = (efficient_result - analytic_result).full()
        efficient_diff_norm = norm(efficient_diff)
        assert_(efficient_diff_norm < tol,
                msg="ComplexSingle: efficient_diff_norm {} "
                    "is beyond tolerance {}".format(
                        efficient_diff_norm, tol))

    def test_ComplexSuperApply(self):
        """
        Superoperator: Efficient numerics and reference return same result,
        acting on non-composite system
        """
        tol = 1e-10
        rho_list = list(map(rand_dm, [2, 3, 2, 3, 2]))
        rho_input = tensor(rho_list)
        superop = kraus_to_super(rand_kraus_map(3))

        analytic_result = rho_list
        analytic_result[1] = Qobj(
<<<<<<< HEAD
            vector_to_operator(
                superop @ operator_to_vector(analytic_result[1])
            ).full())
        analytic_result[3] = Qobj(
            vector_to_operator(
                superop @ operator_to_vector(analytic_result[3])
            ).full())
=======
            vec2mat(superop.full() @ mat2vec(analytic_result[1].full())))
        analytic_result[3] = Qobj(
            vec2mat(superop.full() @ mat2vec(analytic_result[3].full())))
>>>>>>> 4a59f335
        analytic_result = tensor(analytic_result)

        naive_result = subsystem_apply(rho_input, superop,
                                       [False, True, False, True, False],
                                       reference=True)
        naive_diff = (analytic_result - naive_result).full()
        naive_diff_norm = norm(naive_diff)
        assert_(naive_diff_norm < tol,
                msg="ComplexSuper: naive_diff_norm {} "
                    "is beyond tolerance {}".format(
                        naive_diff_norm, tol))

        efficient_result = subsystem_apply(rho_input, superop,
                                           [False, True, False, True, False])
        efficient_diff = (efficient_result - analytic_result).full()
        efficient_diff_norm = norm(efficient_diff)
        assert_(efficient_diff_norm < tol,
                msg="ComplexSuper: efficient_diff_norm {} "
                    "is beyond tolerance {}".format(
                        efficient_diff_norm, tol))<|MERGE_RESOLUTION|>--- conflicted
+++ resolved
@@ -48,12 +48,8 @@
         tol = 1e-12
         rho_3 = rand_dm(3)
         superop = kraus_to_super(rand_kraus_map(3))
-<<<<<<< HEAD
         analytic_result = vector_to_operator(superop @
                                              operator_to_vector(rho_3))
-=======
-        analytic_result = vec2mat(superop.full() @ mat2vec(rho_3.full()))
->>>>>>> 4a59f335
         naive_result = subsystem_apply(rho_3, superop, [True],
                                        reference=True)
         naive_diff = (analytic_result - naive_result).full()
@@ -116,19 +112,13 @@
 
         analytic_result = rho_list
         analytic_result[1] = Qobj(
-<<<<<<< HEAD
             vector_to_operator(
                 superop @ operator_to_vector(analytic_result[1])
-            ).full())
+            ))#.full())
         analytic_result[3] = Qobj(
             vector_to_operator(
                 superop @ operator_to_vector(analytic_result[3])
-            ).full())
-=======
-            vec2mat(superop.full() @ mat2vec(analytic_result[1].full())))
-        analytic_result[3] = Qobj(
-            vec2mat(superop.full() @ mat2vec(analytic_result[3].full())))
->>>>>>> 4a59f335
+            ))#.full())
         analytic_result = tensor(analytic_result)
 
         naive_result = subsystem_apply(rho_input, superop,
